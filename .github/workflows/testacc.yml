name: TestAcc

on:
  workflow_call:
  workflow_dispatch:
  # Run Every Wednesday at 01:00 AM UTC
  # schedule:
  #   - cron: '0 2 * * 3'

# This prevents more than one run of this workflow from executing at a time.
# Up to 1 additional run will be queued, with anything futher being cancelled from the queue.
concurrency:
  group: testacc
  cancel-in-progress: false

permissions:
  contents: write

# Runs all Acceptance test groups in parallel to encompass the entire provider.
# These will be enabled as they are onboarded.
jobs:
  # testacc_platform:
  #   name: Platform
  #   uses: ./.github/workflows/_testacc_platform.yml
  # testacc_iam:
  #   name: Iam
  #   uses: ./.github/workflows/_testacc_iam.yml
  # testacc_boundary:
  #   name: Boundary
  #   uses: ./.github/workflows/_testacc_boundary.yml
<<<<<<< HEAD
  # testacc_consul:
  #   name: Consul
  #   uses: ./.github/workflows/_testacc_consul.yml
  testacc_packer:
    name: Packer
    uses: ./.github/workflows/_testacc_packer.yml
    secrets: inherit
=======
  testacc_consul:
    name: Consul
    uses: ./.github/workflows/_testacc_consul.yml
    secrets: inherit
  # testacc_packer:
  #   name: Packer
  #   uses: ./.github/workflows/_testacc_packer.yml
>>>>>>> d6437792
  testacc_vault:
    name: Vault
    uses: ./.github/workflows/_testacc_vault.yml
    secrets: inherit
  # testacc_vaultsecrets:
  #   name: Vault Secrets
  #   uses: ./.github/workflows/_testacc_vaultsecrets.yml
  # testacc_vaultradar:
  #   name: Vault Radar
  #   uses: ./.github/workflows/_testacc_vaultradar.yml
  # testacc_waypoint:
  #   name: Waypoint
  #   uses: ./.github/workflows/_testacc_waypoint.yml<|MERGE_RESOLUTION|>--- conflicted
+++ resolved
@@ -28,23 +28,14 @@
   # testacc_boundary:
   #   name: Boundary
   #   uses: ./.github/workflows/_testacc_boundary.yml
-<<<<<<< HEAD
-  # testacc_consul:
-  #   name: Consul
-  #   uses: ./.github/workflows/_testacc_consul.yml
   testacc_packer:
     name: Packer
     uses: ./.github/workflows/_testacc_packer.yml
     secrets: inherit
-=======
   testacc_consul:
     name: Consul
     uses: ./.github/workflows/_testacc_consul.yml
     secrets: inherit
-  # testacc_packer:
-  #   name: Packer
-  #   uses: ./.github/workflows/_testacc_packer.yml
->>>>>>> d6437792
   testacc_vault:
     name: Vault
     uses: ./.github/workflows/_testacc_vault.yml

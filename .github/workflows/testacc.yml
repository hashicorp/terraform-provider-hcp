--- conflicted
+++ resolved
@@ -46,22 +46,11 @@
   # testacc_vaultsecrets:
   #   name: Vault Secrets
   #   uses: ./.github/workflows/_testacc_vaultsecrets.yml
-<<<<<<< HEAD
-  # testacc_vaultradar:
-  #   name: Vault Radar
-  #   uses: ./.github/workflows/_testacc_vaultradar.yml
-  testacc_waypoint:
-    name: Waypoint
-    uses: ./.github/workflows/_testacc_waypoint.yml
-    secrets: inherit
-=======
-  #   secrets: inherit
   testacc_vaultradar:
     name: Vault Radar
     uses: ./.github/workflows/_testacc_vaultradar.yml
     secrets: inherit
-  # testacc_waypoint:
-  #   name: Waypoint
-  #   uses: ./.github/workflows/_testacc_waypoint.yml
-  #   secrets: inherit
->>>>>>> 4b01f4f0
+  testacc_waypoint:
+    name: Waypoint
+    uses: ./.github/workflows/_testacc_waypoint.yml
+    secrets: inherit
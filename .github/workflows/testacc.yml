name: TestAcc

on:
  workflow_call:
  workflow_dispatch:
  # Run Every Wednesday at 01:00 AM UTC
  # schedule:
  #   - cron: '0 2 * * 3'

# This prevents more than one run of this workflow from executing at a time.
# Up to 1 additional run will be queued, with anything futher being cancelled from the queue.
concurrency:
  group: testacc
  cancel-in-progress: false

permissions:
  contents: write

# Runs all Acceptance test groups in parallel to encompass the entire provider.
# These will be enabled as they are onboarded.
jobs:
<<<<<<< HEAD
  # testacc_platform:
  #   name: Platform
  #   uses: ./.github/workflows/_testacc_platform.yml
  testacc_iam:
    name: IAM
    uses: ./.github/workflows/_testacc_iam.yml
    secrets: inherit
  # testacc_boundary:
  #   name: Boundary
  #   uses: ./.github/workflows/_testacc_boundary.yml
=======
  testacc_platform:
    name: Platform
    uses: ./.github/workflows/_testacc_platform.yml
    secrets: inherit
  # testacc_iam:
  #   name: Iam
  #   uses: ./.github/workflows/_testacc_iam.yml
  testacc_boundary:
    name: Boundary
    uses: ./.github/workflows/_testacc_boundary.yml
    secrets: inherit
>>>>>>> 49518371
  testacc_packer:
    name: Packer
    uses: ./.github/workflows/_testacc_packer.yml
    secrets: inherit
  testacc_consul:
    name: Consul
    uses: ./.github/workflows/_testacc_consul.yml
    secrets: inherit
  testacc_vault:
    name: Vault
    uses: ./.github/workflows/_testacc_vault.yml
    secrets: inherit
  # testacc_vaultsecrets:
  #   name: Vault Secrets
  #   uses: ./.github/workflows/_testacc_vaultsecrets.yml
  testacc_vaultradar:
    name: Vault Radar
    uses: ./.github/workflows/_testacc_vaultradar.yml
    secrets: inherit
  # testacc_waypoint:
  #   name: Waypoint
  #   uses: ./.github/workflows/_testacc_waypoint.yml<|MERGE_RESOLUTION|>--- conflicted
+++ resolved
@@ -19,30 +19,18 @@
 # Runs all Acceptance test groups in parallel to encompass the entire provider.
 # These will be enabled as they are onboarded.
 jobs:
-<<<<<<< HEAD
-  # testacc_platform:
-  #   name: Platform
-  #   uses: ./.github/workflows/_testacc_platform.yml
   testacc_iam:
     name: IAM
     uses: ./.github/workflows/_testacc_iam.yml
     secrets: inherit
-  # testacc_boundary:
-  #   name: Boundary
-  #   uses: ./.github/workflows/_testacc_boundary.yml
-=======
   testacc_platform:
     name: Platform
     uses: ./.github/workflows/_testacc_platform.yml
     secrets: inherit
-  # testacc_iam:
-  #   name: Iam
-  #   uses: ./.github/workflows/_testacc_iam.yml
   testacc_boundary:
     name: Boundary
     uses: ./.github/workflows/_testacc_boundary.yml
     secrets: inherit
->>>>>>> 49518371
   testacc_packer:
     name: Packer
     uses: ./.github/workflows/_testacc_packer.yml
@@ -58,10 +46,12 @@
   # testacc_vaultsecrets:
   #   name: Vault Secrets
   #   uses: ./.github/workflows/_testacc_vaultsecrets.yml
+  #   secrets: inherit
   testacc_vaultradar:
     name: Vault Radar
     uses: ./.github/workflows/_testacc_vaultradar.yml
     secrets: inherit
   # testacc_waypoint:
   #   name: Waypoint
-  #   uses: ./.github/workflows/_testacc_waypoint.yml+  #   uses: ./.github/workflows/_testacc_waypoint.yml
+  #   secrets: inherit
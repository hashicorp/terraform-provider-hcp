--- conflicted
+++ resolved
@@ -53,17 +53,10 @@
 resource "hcp_aws_network_peering" "example_peering" {
   hvn_id = hcp_hvn.example_hvn.hvn_id
 
-<<<<<<< HEAD
-  target_vpc_id         = aws_vpc.main.id
-  target_account_id     = aws_vpc.main.owner_id
-  target_vpc_region     = data.aws_arn.main.region
-  target_vpc_cidr_block = aws_vpc.main.cidr_block
-=======
   peer_vpc_id         = aws_vpc.main.id
   peer_account_id     = aws_vpc.main.owner_id
   peer_vpc_region     = data.aws_arn.main.region
   peer_vpc_cidr_block = aws_vpc.main.cidr_block
->>>>>>> c0dbbb8f
 }
 
 // Create a Consul cluster

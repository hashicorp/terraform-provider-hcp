resource "hcp_vault_secrets_rotating_secret" "example_aws" {
  app_name             = "my-app-1"
  secret_provider      = "aws"
  name                 = "my_aws_1"
  integration_name     = "my-aws-1"
  rotation_policy_name = "built-in:60-days-2-active"
  aws_access_keys = {
    iam_username = "my-iam-username"
  }
}

resource "hcp_vault_secrets_rotating_secret" "example_gcp" {
  app_name             = "my-app-1"
  secret_provider      = "gcp"
  name                 = "my_gcp_1"
  integration_name     = "my-gcp-1"
  rotation_policy_name = "built-in:60-days-2-active"
  gcp_service_account_key = {
    service_account_email = "<name>>@<project>.iam.gserviceaccount.com"
  }
}

resource "hcp_vault_secrets_rotating_secret" "example_mongodb_atlas" {
  app_name             = "my-app-1"
  secret_provider      = "mongodb_atlas"
  name                 = "my_mongodb_atlas_1"
  integration_name     = "my-mongodbatlas-1"
  rotation_policy_name = "built-in:60-days-2-active"
  mongodb_atlas_user = {
    project_id    = "<uuid>>"
    database_name = "my-cluster-0"
    roles         = ["readWrite", "read"]
  }
}

resource "hcp_vault_secrets_rotating_secret" "example_twilio" {
  app_name             = "my-app-1"
  secret_provider      = "twilio"
  name                 = "my_twilio_1"
  integration_name     = "my-twilio-1"
  rotation_policy_name = "built-in:60-days-2-active"
  twilio_api_key       = {}
}

resource "hcp_vault_secrets_rotating_secret" "example_confluent" {
  app_name             = "my-app-1"
  secret_provider      = "confluent"
  name                 = "my_confluent_1"
  integration_name     = "my-confluent-1"
  rotation_policy_name = "built-in:60-days-2-active"
  confluent_service_account = {
    service_account_id = "<service-account-id>"
  }
}

<<<<<<< HEAD
resource "hcp_vault_secrets_rotating_secret" "example_postgres" {
  app_name             = "my-app-1"
  secret_provider      = "postgres"
  name                 = "postgres"
  integration_name     = "my-postgres-1"
  rotation_policy_name = "built-in:60-days-2-active"
  postgres_usernames = {
    usernames = ["user1", "user2"]
  }
}
=======
resource "hcp_vault_secrets_rotating_secret" "example_azure" {
  app_name             = "my-app-1"
  secret_provider      = "azure"
  name                 = "my_azure_1_secret"
  integration_name     = "my-azure-1"
  rotation_policy_name = "built-in:60-days-2-active"
  azure_application_password = {
    app_object_id = "<app_object_id>"
    app_client_id = "<app_client_id>"
  }
}
>>>>>>> 00e266b6
<|MERGE_RESOLUTION|>--- conflicted
+++ resolved
@@ -53,7 +53,6 @@
   }
 }
 
-<<<<<<< HEAD
 resource "hcp_vault_secrets_rotating_secret" "example_postgres" {
   app_name             = "my-app-1"
   secret_provider      = "postgres"
@@ -64,7 +63,7 @@
     usernames = ["user1", "user2"]
   }
 }
-=======
+
 resource "hcp_vault_secrets_rotating_secret" "example_azure" {
   app_name             = "my-app-1"
   secret_provider      = "azure"
@@ -75,5 +74,4 @@
     app_object_id = "<app_object_id>"
     app_client_id = "<app_client_id>"
   }
-}
->>>>>>> 00e266b6
+}
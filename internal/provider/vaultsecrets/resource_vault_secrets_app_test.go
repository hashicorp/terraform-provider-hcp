--- conflicted
+++ resolved
@@ -17,18 +17,13 @@
 )
 
 func TestAccVaultSecretsResourceApp(t *testing.T) {
-<<<<<<< HEAD
-	testAppName := generateRandomSlug()
-	resource.ParallelTest(t, resource.TestCase{
-=======
 	appName1 := generateRandomSlug()
 	appName2 := generateRandomSlug()
 
 	description1 := "my description 1"
 	description2 := "my description 2"
 
-	resource.Test(t, resource.TestCase{
->>>>>>> 4233dae9
+	resource.ParallelTest(t, resource.TestCase{
 		ProtoV6ProviderFactories: acctest.ProtoV6ProviderFactories,
 		Steps: []resource.TestStep{
 			// Create initial app

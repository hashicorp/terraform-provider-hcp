--- conflicted
+++ resolved
@@ -27,11 +27,8 @@
 	ProviderMongoDBAtlas Provider = "mongodb_atlas"
 	ProviderTwilio       Provider = "twilio"
 	ProviderConfluent    Provider = "confluent"
-<<<<<<< HEAD
 	ProviderPostgres     Provider = "postgres"
-=======
 	ProviderAzure        Provider = "azure"
->>>>>>> 00e266b6
 )
 
 func (p Provider) String() string {

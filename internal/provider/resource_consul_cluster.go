package provider

import (
	"context"
	"log"
	"time"

	sharedmodels "github.com/hashicorp/cloud-sdk-go/clients/cloud-shared/v1/models"

	consulmodels "github.com/hashicorp/cloud-sdk-go/clients/cloud-consul-service/preview/2020-08-26/models"
	"github.com/hashicorp/terraform-plugin-sdk/v2/diag"
	"github.com/hashicorp/terraform-plugin-sdk/v2/helper/schema"

	"github.com/hashicorp/terraform-provider-hcp/internal/clients"
	"github.com/hashicorp/terraform-provider-hcp/internal/consul"
	"github.com/hashicorp/terraform-provider-hcp/internal/helper"
)

const featureTierDev = "dev"
const featureTierStandard = "standard"

// defaultClusterTimeoutDuration is the amount of time that can elapse
// before a cluster read operation should timeout.
var defaultClusterTimeoutDuration = time.Minute * 5

// createUpdateTimeoutDuration is the amount of time that can elapse
// before a cluster create or update operation should timeout.
var createUpdateTimeoutDuration = time.Minute * 35

// deleteTimeoutDuration is the amount of time that can elapse
// before a cluster delete operation should timeout.
var deleteTimeoutDuration = time.Minute * 25

// consulCusterResourceCloudProviders is the list of cloud providers
// where a HCP Consul cluster can be provisioned.
var consulCusterResourceCloudProviders = []string{
	"aws",
}

// consulClusterResourceFeatureTiers is the list of tiers
// that an HCP Consul cluster can be provisioned as.
var consulClusterResourceFeatureTiers = []string{
	featureTierDev,
	featureTierStandard,
}

// featureTierToNumServers maps the set of feature tiers
// to the number of servers to be provisioned for that cluster.
var featureTierToNumServers = map[string]int32{
	featureTierDev:      int32(1),
	featureTierStandard: int32(3),
}

// resourceConsulCluster represents an HCP Consul cluster.
func resourceConsulCluster() *schema.Resource {
	return &schema.Resource{
		Description:   "The Consul cluster resource allows you to manage an HCP Consul cluster.",
		CreateContext: resourceConsulClusterCreate,
		ReadContext:   resourceConsulClusterRead,
		UpdateContext: resourceConsulClusterUpdate,
		DeleteContext: resourceConsulClusterDelete,
		Timeouts: &schema.ResourceTimeout{
			Default: &defaultClusterTimeoutDuration,
			Create:  &createUpdateTimeoutDuration,
			Update:  &createUpdateTimeoutDuration,
			Delete:  &deleteTimeoutDuration,
		},
		Importer: &schema.ResourceImporter{
			StateContext: resourceConsulClusterImport,
		},
		Schema: map[string]*schema.Schema{
			// required inputs
			"cluster_id": {
				Description:      "The ID of the HCP Consul cluster.",
				Type:             schema.TypeString,
				Required:         true,
				ForceNew:         true,
				ValidateDiagFunc: validateSlugID,
			},
			"hvn_id": {
				Description:      "The ID of the HVN this HCP Consul cluster is associated to.",
				Type:             schema.TypeString,
				Required:         true,
				ForceNew:         true,
				ValidateDiagFunc: validateSlugID,
			},
			"cloud_provider": {
				Description:      "The provider where the HCP Consul cluster is located. Only 'aws' is available at this time.",
				Type:             schema.TypeString,
				Required:         true,
				ForceNew:         true,
				ValidateDiagFunc: validateStringInSlice(consulCusterResourceCloudProviders, true),
			},
			"region": {
				Description:      "The region where the HCP Consul cluster is located.",
				Type:             schema.TypeString,
				Required:         true,
				ForceNew:         true,
				ValidateDiagFunc: validateStringNotEmpty,
			},
			"tier": {
				// TODO: link to HCP Consul feature tier page when it is available
				Description:      "The feature tier that the HCP Consul cluster will be provisioned as.  Only 'dev' and 'standard' are available at this time.",
				Type:             schema.TypeString,
				Optional:         true,
				ForceNew:         true,
				Default:          featureTierDev,
				ValidateDiagFunc: validateStringInSlice(consulClusterResourceFeatureTiers, true),
			},
			// optional fields
			"public_endpoint": {
				Description: "Denotes that the cluster has a public endpoint for the Consul UI. Defaults to false.",
				Type:        schema.TypeBool,
				Default:     false,
				Optional:    true,
				ForceNew:    true,
			},
			"min_consul_version": {
				Description:      "The minimum Consul version of the cluster. If not specified, it is defaulted to the version that is currently recommended by HCP.",
				Type:             schema.TypeString,
				Optional:         true,
				ValidateDiagFunc: validateSemVer,
				DiffSuppressFunc: func(_, old, new string, _ *schema.ResourceData) bool {
					// Suppress diff is normalized versions match OR min_consul_version is removed from the resource
					// since min_consul_version is required in order to upgrade the cluster to a new Consul version.
					return consul.NormalizeVersion(old) == consul.NormalizeVersion(new) || new == ""
				},
			},
			"datacenter": {
				Description: "The Consul data center name of the cluster. If not specified, it is defaulted to the value of `cluster_id`.",
				Type:        schema.TypeString,
				Optional:    true,
				ForceNew:    true,
				Computed:    true,
			},
			"connect_enabled": {
				Description: "Denotes the Consul connect feature should be enabled for this cluster.  Default to true.",
				Type:        schema.TypeBool,
				Default:     true,
				Optional:    true,
				ForceNew:    true,
			},
			// computed outputs
			"organization_id": {
				Description: "The ID of the organization this HCP Consul cluster is located in.",
				Type:        schema.TypeString,
				Computed:    true,
			},
			"project_id": {
				Description: "The ID of the project this HCP Consul cluster is located in.",
				Type:        schema.TypeString,
				Computed:    true,
			},
			"consul_automatic_upgrades": {
				Description: "Denotes that automatic Consul upgrades are enabled.",
				Type:        schema.TypeBool,
				Computed:    true,
			},
			"consul_snapshot_interval": {
				Description: "The Consul snapshot interval.",
				Type:        schema.TypeString,
				Computed:    true,
			},
			"consul_snapshot_retention": {
				Description: "The retention policy for Consul snapshots.",
				Type:        schema.TypeString,
				Computed:    true,
			},
			"consul_config_file": {
				Description: "The cluster config encoded as a Base64 string.",
				Type:        schema.TypeString,
				Computed:    true,
			},
			"consul_ca_file": {
				Description: "The cluster CA file encoded as a Base64 string.",
				Type:        schema.TypeString,
				Computed:    true,
			},
			"consul_version": {
				Description: "The Consul version of the cluster.",
				Type:        schema.TypeString,
				Computed:    true,
			},
			"consul_public_endpoint_url": {
				Description: "The public URL for the Consul UI. This will be empty if `public_endpoint` is `false`.",
				Type:        schema.TypeString,
				Computed:    true,
			},
			"consul_private_endpoint_url": {
				Description: "The private URL for the Consul UI.",
				Type:        schema.TypeString,
				Computed:    true,
			},
			"consul_root_token_accessor_id": {
				Description: "The accessor ID of the root ACL token that is generated upon cluster creation. If a new root token is generated using the `hcp_consul_root_token` resource, this field is no longer valid.",
				Type:        schema.TypeString,
				Computed:    true,
			},
			"consul_root_token_secret_id": {
				Description: "The secret ID of the root ACL token that is generated upon cluster creation. If a new root token is generated using the `hcp_consul_root_token` resource, this field is no longer valid.",
				Type:        schema.TypeString,
				Computed:    true,
				Sensitive:   true,
			},
			"num_servers": {
				Description: "The the number of Consul server nodes in the cluster.",
				Type:        schema.TypeInt,
				Computed:    true,
			},
		},
	}
}

func resourceConsulClusterCreate(ctx context.Context, d *schema.ResourceData, meta interface{}) diag.Diagnostics {
	client := meta.(*clients.Client)

	clusterID := d.Get("cluster_id").(string)

<<<<<<< HEAD
	loc := &sharedmodels.HashicorpCloudLocationLocation{
		OrganizationID: client.Config.OrganizationID,
		ProjectID:      client.Config.ProjectID,
		Region: &sharedmodels.HashicorpCloudLocationRegion{
			Provider: d.Get("cloud_provider").(string),
			Region:   d.Get("region").(string),
		},
=======
	loc, err := helper.BuildResourceLocationWithRegion(ctx, d, client)
	if err != nil {
		return diag.FromErr(err)
>>>>>>> 373c3a1c
	}

	// Check for an existing Consul cluster
	_, err := clients.GetConsulClusterByID(ctx, client, loc, clusterID)
	if err != nil {
		if !clients.IsResponseCodeNotFound(err) {
			return diag.Errorf("unable to check for presence of an existing Consul Cluster (%s): %v", clusterID, err)
		}

		// a 404 indicates a Consul cluster was not found
		log.Printf("[INFO] Consul cluster (%s) not found, proceeding with create", clusterID)
	} else {
		return diag.Errorf("a Consul cluster with cluster_id=%q in project_id=%q already exists - to be managed via Terraform this resource needs to be imported into the State.  Please see the resource documentation for hcp_consul_cluster for more information.", clusterID, loc.ProjectID)
	}

	// fetch available version from HCP
	availableConsulVersions, err := clients.GetAvailableHCPConsulVersions(ctx, loc, client)
	if err != nil || availableConsulVersions == nil {
		return diag.Errorf("error fetching available HCP Consul versions: %v", err)
	}

	// determine recommended version
	consulVersion := consul.RecommendedVersion(availableConsulVersions)
	v, ok := d.GetOk("min_consul_version")
	if ok {
		consulVersion = consul.NormalizeVersion(v.(string))
	}

	// check if version is valid and available
	if !consul.IsValidVersion(consulVersion, availableConsulVersions) {
		return diag.Errorf("specified Consul version (%s) is unavailable; must be one of: %v", consulVersion, availableConsulVersions)
	}

	datacenter := clusterID
	v, ok = d.GetOk("datacenter")
	if ok {
		datacenter = v.(string)
	}

	connectEnabled := d.Get("connect_enabled").(bool)
	publicEndpoint := d.Get("public_endpoint").(bool)

	featureTier := d.Get("tier").(string)
	numServers := featureTierToNumServers[featureTier]

	hvnID := d.Get("hvn_id").(string)

	log.Printf("[INFO] Creating Consul cluster (%s)", clusterID)

	payload, err := clients.CreateConsulCluster(ctx, client, loc, clusterID, datacenter, consulVersion,
		numServers, !publicEndpoint, connectEnabled, newLink(loc, "hvn", hvnID))
	if err != nil {
		return diag.Errorf("unable to create Consul cluster (%s): %v", clusterID, err)
	}

	// wait for the Consul cluster to be created
	if err := clients.WaitForOperation(ctx, client, "create Consul cluster", loc, payload.Operation.ID); err != nil {
		return diag.Errorf("unable to create Consul cluster (%s): %v", payload.Cluster.ID, err)
	}

	log.Printf("[INFO] Created Consul cluster (%s)", payload.Cluster.ID)

	link := newLink(loc, ConsulClusterResourceType, clusterID)
	url, err := linkURL(link)
	if err != nil {
		return diag.FromErr(err)
	}

	d.SetId(url)

	// get the created Consul cluster
	cluster, err := clients.GetConsulClusterByID(ctx, client, loc, payload.Cluster.ID)
	if err != nil {
		return diag.Errorf("unable to retrieve Consul cluster (%s): %v", payload.Cluster.ID, err)
	}

	// get the cluster's Consul client config files
	clientConfigFiles, err := clients.GetConsulClientConfigFiles(ctx, client, loc, payload.Cluster.ID)
	if err != nil {
		return diag.Errorf("unable to retrieve Consul cluster client config files (%s): %v", payload.Cluster.ID, err)
	}

	// create customer root ACL token
	rootACLToken, err := clients.CreateCustomerRootACLToken(ctx, client, loc, payload.Cluster.ID)
	if err != nil {
		return diag.Errorf("unable to create root ACL token for cluster (%s): %v", payload.Cluster.ID, err)
	}

	// Only set root token keys after create
	if err := d.Set("consul_root_token_accessor_id", rootACLToken.ACLToken.AccessorID); err != nil {
		return diag.FromErr(err)
	}

	if err := d.Set("consul_root_token_secret_id", rootACLToken.ACLToken.SecretID); err != nil {
		return diag.FromErr(err)
	}

	if err := setConsulClusterResourceData(d, cluster, clientConfigFiles); err != nil {
		return diag.FromErr(err)
	}

	return nil
}

// setConsulClusterResourceData sets the KV pairs of the Consul cluster resource schema.
// We do not set consul_root_token_accessor_id and consul_root_token_secret_id here since
// the original root token is only available during cluster creation.
func setConsulClusterResourceData(d *schema.ResourceData, cluster *consulmodels.HashicorpCloudConsul20200826Cluster,
	clientConfigFiles *consulmodels.HashicorpCloudConsul20200826GetClientConfigResponse) error {

	if err := d.Set("cluster_id", cluster.ID); err != nil {
		return err
	}

	if err := d.Set("hvn_id", cluster.Config.NetworkConfig.Network.ID); err != nil {
		return err
	}

	if err := d.Set("organization_id", cluster.Location.OrganizationID); err != nil {
		return err
	}

	if err := d.Set("project_id", cluster.Location.ProjectID); err != nil {
		return err
	}

	if err := d.Set("cloud_provider", cluster.Location.Region.Provider); err != nil {
		return err
	}

	if err := d.Set("region", cluster.Location.Region.Region); err != nil {
		return err
	}

	publicEndpoint := !cluster.Config.NetworkConfig.Private
	if err := d.Set("public_endpoint", publicEndpoint); err != nil {
		return err
	}

	if err := d.Set("datacenter", cluster.Config.ConsulConfig.Datacenter); err != nil {
		return err
	}

	if err := d.Set("num_servers", cluster.Config.CapacityConfig.NumServers); err != nil {
		return err
	}

	// TODO: Update this logic when tier becomes a first class value on the cluster
	for t, numServers := range featureTierToNumServers {
		if numServers == cluster.Config.CapacityConfig.NumServers {
			if err := d.Set("tier", t); err != nil {
				return err
			}
			break
		}
	}

	if err := d.Set("consul_snapshot_interval", "24h"); err != nil {
		return err
	}

	if err := d.Set("consul_snapshot_retention", "30d"); err != nil {
		return err
	}

	if err := d.Set("consul_config_file", clientConfigFiles.ConsulConfigFile.String()); err != nil {
		return err
	}

	if err := d.Set("consul_ca_file", clientConfigFiles.CaFile.String()); err != nil {
		return err
	}

	if err := d.Set("connect_enabled", cluster.Config.ConsulConfig.ConnectEnabled); err != nil {
		return err
	}

	if err := d.Set("consul_version", cluster.ConsulVersion); err != nil {
		return err
	}

	if publicEndpoint {
		if err := d.Set("consul_public_endpoint_url", cluster.DNSNames.Public); err != nil {
			return err
		}
	}

	if err := d.Set("consul_private_endpoint_url", cluster.DNSNames.Private); err != nil {
		return err
	}

	return nil
}

func resourceConsulClusterRead(ctx context.Context, d *schema.ResourceData, meta interface{}) diag.Diagnostics {
	client := meta.(*clients.Client)

	link, err := parseLinkURL(d.Id(), ConsulClusterResourceType)
	if err != nil {
		return diag.FromErr(err)
	}

	clusterID := link.ID
	loc := link.Location

	log.Printf("[INFO] Reading Consul cluster (%s) [project_id=%s, organization_id=%s]", clusterID, loc.ProjectID, loc.OrganizationID)

	cluster, err := clients.GetConsulClusterByID(ctx, client, loc, clusterID)
	if err != nil {
		if clients.IsResponseCodeNotFound(err) {
			log.Printf("[WARN] Consul cluster (%s) not found, removing from state", clusterID)
			d.SetId("")
			return nil
		}

		return diag.Errorf("unable to fetch Consul cluster (%s): %v", clusterID, err)
	}

	// get the cluster's Consul client config files
	clientConfigFiles, err := clients.GetConsulClientConfigFiles(ctx, client, loc, clusterID)
	if err != nil {
		return diag.Errorf("unable to retrieve Consul cluster client config files (%s): %v", clusterID, err)
	}

	// Cluster found, update resource data
	if err := setConsulClusterResourceData(d, cluster, clientConfigFiles); err != nil {
		return diag.FromErr(err)
	}

	return nil
}

func resourceConsulClusterUpdate(ctx context.Context, d *schema.ResourceData, meta interface{}) diag.Diagnostics {
	client := meta.(*clients.Client)

	link, err := parseLinkURL(d.Id(), ConsulClusterResourceType)
	if err != nil {
		return diag.FromErr(err)
	}

	clusterID := link.ID
	loc := link.Location

	log.Printf("[INFO] Reading Consul cluster (%s) [project_id=%s, organization_id=%s]", clusterID, loc.ProjectID, loc.OrganizationID)

	cluster, err := clients.GetConsulClusterByID(ctx, client, loc, clusterID)
	if err != nil {
		if clients.IsResponseCodeNotFound(err) {
			log.Printf("[WARN] Consul cluster (%s) not found, removing from state", clusterID)
			d.SetId("")
			return nil
		}

		return diag.Errorf("unable to fetch Consul cluster (%s): %v", clusterID, err)
	}

	// Fetch available upgrade versions
	upgradeVersions, err := clients.ListConsulUpgradeVersions(ctx, client, cluster.Location, clusterID)
	if err != nil {
		return diag.Errorf("unable to list Consul upgrade versions (%s): %v", clusterID, err)
	}

	v, ok := d.GetOk("min_consul_version")
	if !ok {
		return diag.Errorf("min_consul_version is required in order to upgrade the cluster")
	}
	newConsulVersion := consul.NormalizeVersion(v.(string))

	// Check that there are any valid upgrade versions
	if upgradeVersions == nil {
		return diag.Errorf("no upgrade versions of Consul are available for this cluster; you may already be on the latest Consul version supported by HCP")
	}

	// Validate that the upgrade version is valid
	if !consul.IsValidVersion(newConsulVersion, upgradeVersions) {
		return diag.Errorf("specified Consul version (%s) is unavailable; must be one of: %v", newConsulVersion, upgradeVersions)
	}

	// Invoke update cluster endpoint
	updateResp, err := clients.UpdateConsulCluster(ctx, client, cluster.Location, clusterID, newConsulVersion)
	if err != nil {
		return diag.Errorf("error updating Consul cluster (%s): %v", clusterID, err)
	}

	// Wait for the update cluster operation
	if err := clients.WaitForOperation(ctx, client, "update Consul cluster", cluster.Location, updateResp.Operation.ID); err != nil {
		return diag.Errorf("unable to update Consul cluster (%s): %v", clusterID, err)
	}

	// get the cluster's Consul client config files
	clientConfigFiles, err := clients.GetConsulClientConfigFiles(ctx, client, cluster.Location, clusterID)
	if err != nil {
		return diag.Errorf("unable to retrieve Consul cluster client config files (%s): %v", clusterID, err)
	}

	if err := setConsulClusterResourceData(d, cluster, clientConfigFiles); err != nil {
		return diag.FromErr(err)
	}

	return nil
}

func resourceConsulClusterDelete(ctx context.Context, d *schema.ResourceData, meta interface{}) diag.Diagnostics {
	client := meta.(*clients.Client)

	link, err := parseLinkURL(d.Id(), ConsulClusterResourceType)
	if err != nil {
		return diag.FromErr(err)
	}

	clusterID := link.ID
	loc := link.Location

	log.Printf("[INFO] Deleting Consul cluster (%s)", clusterID)

	deleteResp, err := clients.DeleteConsulCluster(ctx, client, loc, clusterID)
	if err != nil {
		if clients.IsResponseCodeNotFound(err) {
			log.Printf("[WARN] Consul cluster (%s) not found, so no action was taken", clusterID)
			return nil
		}

		return diag.Errorf("unable to delete Consul cluster (%s): %v", clusterID, err)
	}

	// Wait for the delete cluster operation
	if err := clients.WaitForOperation(ctx, client, "delete Consul cluster", loc, deleteResp.Operation.ID); err != nil {
		return diag.Errorf("unable to delete Consul cluster (%s): %v", clusterID, err)
	}

	return nil
}

func resourceConsulClusterImport(ctx context.Context, d *schema.ResourceData, meta interface{}) ([]*schema.ResourceData, error) {
	client := meta.(*clients.Client)

	clusterID := d.Id()

	loc, err := helper.BuildResourceLocation(ctx, d, client)
	if err != nil {
		return nil, err
	}

	link := newLink(loc, ConsulClusterResourceType, clusterID)
	url, err := linkURL(link)
	if err != nil {
		return nil, err
	}
	d.SetId(url)

	diags := resourceConsulClusterRead(ctx, d, meta)
	if err := helper.ToError(diags); err != nil {
		return nil, err
	}

	return []*schema.ResourceData{d}, nil
}<|MERGE_RESOLUTION|>--- conflicted
+++ resolved
@@ -216,7 +216,6 @@
 
 	clusterID := d.Get("cluster_id").(string)
 
-<<<<<<< HEAD
 	loc := &sharedmodels.HashicorpCloudLocationLocation{
 		OrganizationID: client.Config.OrganizationID,
 		ProjectID:      client.Config.ProjectID,
@@ -224,11 +223,6 @@
 			Provider: d.Get("cloud_provider").(string),
 			Region:   d.Get("region").(string),
 		},
-=======
-	loc, err := helper.BuildResourceLocationWithRegion(ctx, d, client)
-	if err != nil {
-		return diag.FromErr(err)
->>>>>>> 373c3a1c
 	}
 
 	// Check for an existing Consul cluster

package provider

import (
	"context"

	"github.com/hashicorp/terraform-plugin-sdk/v2/diag"
	"github.com/hashicorp/terraform-plugin-sdk/v2/helper/schema"
	"github.com/hashicorp/terraform-provider-hcp/internal/clients"
)

func New(version string) func() *schema.Provider {
	return func() *schema.Provider {
		p := &schema.Provider{
			DataSourcesMap: map[string]*schema.Resource{
				"hcp_consul_cluster": dataSourceConsulCluster(),
			},
			ResourcesMap: map[string]*schema.Resource{
<<<<<<< HEAD
				"hcp_hvn":                       resourceHvn(),
				"hcp_consul_cluster":            resourceConsulCluster(),
				"hcp_consul_cluster_root_token": resourceConsulClusterRootToken(),
=======
				"hcp_aws_network_peering": resourceAwsNetworkPeering(),
				"hcp_consul_cluster":      resourceConsulCluster(),
				"hcp_hvn":                 resourceHvn(),
>>>>>>> 3772a26e
			},
			Schema: map[string]*schema.Schema{
				"client_id": {
					Type:        schema.TypeString,
					Required:    true,
					DefaultFunc: schema.EnvDefaultFunc("HCP_CLIENT_ID", nil),
					Description: "The OAuth2 Client ID for API operations.",
				},
				"client_secret": {
					Type:        schema.TypeString,
					Required:    true,
					DefaultFunc: schema.EnvDefaultFunc("HCP_CLIENT_SECRET", nil),
					Description: "The OAuth2 Client Secret for API operations.",
				},
				"organization_id": {
					Type:        schema.TypeString,
					Optional:    true,
					DefaultFunc: schema.EnvDefaultFunc("HCP_ORGANIZATION_ID", ""),
					Description: "The ID of the organization for API operations.",
				},
				"project_id": {
					Type:        schema.TypeString,
					Optional:    true,
					DefaultFunc: schema.EnvDefaultFunc("HCP_PROJECT_ID", ""),
					Description: "The ID of the project for API operations.",
				},
			},
		}

		p.ConfigureContextFunc = configure(version, p)

		return p
	}
}

func configure(version string, p *schema.Provider) func(context.Context, *schema.ResourceData) (interface{}, diag.Diagnostics) {
	return func(ctx context.Context, d *schema.ResourceData) (interface{}, diag.Diagnostics) {
		userAgent := p.UserAgent("terraform-provider-hcp", "")
		// Construct a new HCP api client with clients and configuration.
		client, err := clients.NewClient(clients.ClientConfig{
			ClientID:       d.Get("client_id").(string),
			ClientSecret:   d.Get("client_secret").(string),
			OrganizationID: d.Get("organization_id").(string),
			ProjectID:      d.Get("project_id").(string),
			SourceChannel:  userAgent,
		})
		if err != nil {
			return nil, diag.Errorf("unable to create HCP api client: %v", err)
		}

		return client, nil
	}
}<|MERGE_RESOLUTION|>--- conflicted
+++ resolved
@@ -15,15 +15,10 @@
 				"hcp_consul_cluster": dataSourceConsulCluster(),
 			},
 			ResourcesMap: map[string]*schema.Resource{
-<<<<<<< HEAD
-				"hcp_hvn":                       resourceHvn(),
+				"hcp_aws_network_peering":       resourceAwsNetworkPeering(),
 				"hcp_consul_cluster":            resourceConsulCluster(),
 				"hcp_consul_cluster_root_token": resourceConsulClusterRootToken(),
-=======
-				"hcp_aws_network_peering": resourceAwsNetworkPeering(),
-				"hcp_consul_cluster":      resourceConsulCluster(),
-				"hcp_hvn":                 resourceHvn(),
->>>>>>> 3772a26e
+				"hcp_hvn":                       resourceHvn(),
 			},
 			Schema: map[string]*schema.Schema{
 				"client_id": {

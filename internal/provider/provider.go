--- conflicted
+++ resolved
@@ -34,17 +34,12 @@
 				"hcp_hvn":                            dataSourceHvn(),
 				"hcp_hvn_peering_connection":         dataSourceHvnPeeringConnection(),
 				"hcp_hvn_route":                      dataSourceHVNRoute(),
-<<<<<<< HEAD
-				"hcp_vault_cluster":                  dataSourceVaultCluster(),
-=======
->>>>>>> b4abc1ca
 				"hcp_packer_bucket_names":            dataSourcePackerBucketNames(),
 				"hcp_packer_image_iteration":         dataSourcePackerImageIteration(),
 				"hcp_packer_image":                   dataSourcePackerImage(),
 				"hcp_packer_iteration":               dataSourcePackerIteration(),
 				"hcp_packer_run_task":                dataSourcePackerRunTask(),
 				"hcp_vault_cluster":                  dataSourceVaultCluster(),
-				"hcp_vault_secrets_app":              dataSourceVaultSecretsApp(),
 			},
 			ResourcesMap: map[string]*schema.Resource{
 				"hcp_aws_network_peering":            resourceAwsNetworkPeering(),

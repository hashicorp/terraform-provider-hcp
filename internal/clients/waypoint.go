--- conflicted
+++ resolved
@@ -102,19 +102,51 @@
 	return getResp.GetPayload().AddOnDefinition, nil
 }
 
-<<<<<<< HEAD
-// GetAddOnByName will retrieve an add-on by name
-func GetAddOnByName(ctx context.Context, client *Client, loc *sharedmodels.HashicorpCloudLocationLocation, defName string) (*waypoint_models.HashicorpCloudWaypointAddOn, error) {
-=======
 // GetApplicationByName will retrieve an application by name
 func GetApplicationByName(ctx context.Context, client *Client, loc *sharedmodels.HashicorpCloudLocationLocation, appName string) (*waypoint_models.HashicorpCloudWaypointApplication, error) {
->>>>>>> 0ceedc96
 	ns, err := getNamespaceByLocation(ctx, client, loc)
 	if err != nil {
 		return nil, err
 	}
 
-<<<<<<< HEAD
+	params := &waypoint_service.WaypointServiceGetApplication2Params{
+		ApplicationName: appName,
+		NamespaceID:     ns.ID,
+	}
+
+	getResp, err := client.Waypoint.WaypointServiceGetApplication2(params, nil)
+	if err != nil {
+		return nil, err
+	}
+	return getResp.GetPayload().Application, nil
+}
+
+// GetApplicationByID will retrieve an application by ID
+func GetApplicationByID(ctx context.Context, client *Client, loc *sharedmodels.HashicorpCloudLocationLocation, appID string) (*waypoint_models.HashicorpCloudWaypointApplication, error) {
+	ns, err := getNamespaceByLocation(ctx, client, loc)
+	if err != nil {
+		return nil, err
+	}
+
+	params := &waypoint_service.WaypointServiceGetApplicationParams{
+		ApplicationID: appID,
+		NamespaceID:   ns.ID,
+	}
+
+	getResp, err := client.Waypoint.WaypointServiceGetApplication(params, nil)
+	if err != nil {
+		return nil, err
+	}
+	return getResp.GetPayload().Application, nil
+}
+
+// GetAddOnByName will retrieve an add-on by name
+func GetAddOnByName(ctx context.Context, client *Client, loc *sharedmodels.HashicorpCloudLocationLocation, defName string) (*waypoint_models.HashicorpCloudWaypointAddOn, error) {
+	ns, err := getNamespaceByLocation(ctx, client, loc)
+	if err != nil {
+		return nil, err
+	}
+
 	params := &waypoint_service.WaypointServiceGetAddOn2Params{
 		AddOnName:   defName,
 		NamespaceID: ns.ID,
@@ -129,28 +161,11 @@
 
 // GetAddOnByID will retrieve an add-on by ID
 func GetAddOnByID(ctx context.Context, client *Client, loc *sharedmodels.HashicorpCloudLocationLocation, defID string) (*waypoint_models.HashicorpCloudWaypointAddOn, error) {
-=======
-	params := &waypoint_service.WaypointServiceGetApplication2Params{
-		ApplicationName: appName,
-		NamespaceID:     ns.ID,
-	}
-
-	getResp, err := client.Waypoint.WaypointServiceGetApplication2(params, nil)
-	if err != nil {
-		return nil, err
-	}
-	return getResp.GetPayload().Application, nil
-}
-
-// GetApplicationByID will retrieve an application by ID
-func GetApplicationByID(ctx context.Context, client *Client, loc *sharedmodels.HashicorpCloudLocationLocation, appID string) (*waypoint_models.HashicorpCloudWaypointApplication, error) {
->>>>>>> 0ceedc96
 	ns, err := getNamespaceByLocation(ctx, client, loc)
 	if err != nil {
 		return nil, err
 	}
 
-<<<<<<< HEAD
 	params := &waypoint_service.WaypointServiceGetAddOnParams{
 		AddOnID:     defID,
 		NamespaceID: ns.ID,
@@ -161,16 +176,4 @@
 		return nil, err
 	}
 	return getResp.GetPayload().AddOn, nil
-=======
-	params := &waypoint_service.WaypointServiceGetApplicationParams{
-		ApplicationID: appID,
-		NamespaceID:   ns.ID,
-	}
-
-	getResp, err := client.Waypoint.WaypointServiceGetApplication(params, nil)
-	if err != nil {
-		return nil, err
-	}
-	return getResp.GetPayload().Application, nil
->>>>>>> 0ceedc96
 }
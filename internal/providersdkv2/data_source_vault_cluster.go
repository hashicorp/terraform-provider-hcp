// Copyright (c) HashiCorp, Inc.
// SPDX-License-Identifier: MPL-2.0

package providersdkv2

import (
	"context"
	"log"

	sharedmodels "github.com/hashicorp/hcp-sdk-go/clients/cloud-shared/v1/models"
	"github.com/hashicorp/terraform-plugin-sdk/v2/diag"
	"github.com/hashicorp/terraform-plugin-sdk/v2/helper/schema"
	"github.com/hashicorp/terraform-plugin-sdk/v2/helper/validation"
	"github.com/hashicorp/terraform-provider-hcp/internal/clients"
)

func dataSourceVaultCluster() *schema.Resource {
	return &schema.Resource{
		Description: "The cluster data source provides information about an existing HCP Vault cluster.",
		ReadContext: dataSourceVaultClusterRead,
		Timeouts: &schema.ResourceTimeout{
			Default: &defaultVaultClusterTimeout,
		},
		Schema: map[string]*schema.Schema{
			// Required inputs
			"cluster_id": {
				Description:      "The ID of the HCP Vault cluster.",
				Type:             schema.TypeString,
				Required:         true,
				ValidateDiagFunc: validateSlugID,
			},
			// Optional inputs
			"project_id": {
				Description: `
The ID of the HCP project where the Vault cluster is located.
If not specified, the project specified in the HCP Provider config block will be used, if configured.
If a project is not configured in the HCP Provider config block, the oldest project in the organization will be used.`,
				Type:         schema.TypeString,
				Computed:     true,
				Optional:     true,
				ValidateFunc: validation.IsUUID,
			},
			// computed outputs
			"hvn_id": {
				Description: "The ID of the HVN this HCP Vault cluster is associated to.",
				Type:        schema.TypeString,
				Computed:    true,
			},
			"public_endpoint": {
				Description: "Denotes that the cluster has a public endpoint. Defaults to false.",
				Type:        schema.TypeBool,
				Computed:    true,
			},
			"proxy_endpoint": {
				Description: "Denotes that the cluster has a proxy endpoint. Valid options are `ENABLED`, `DISABLED`. Defaults to `DISABLED`.",
				Type:        schema.TypeString,
				Computed:    true,
			},
			"min_vault_version": {
				Description: "The minimum Vault version to use when creating the cluster. If not specified, it is defaulted to the version that is currently recommended by HCP.",
				Type:        schema.TypeString,
				Computed:    true,
			},
			"tier": {
				Description: "The tier that the HCP Vault cluster will be provisioned as.  Only 'development' is available at this time.",
				Type:        schema.TypeString,
				Computed:    true,
			},
			"organization_id": {
				Description: "The ID of the organization this HCP Vault cluster is located in.",
				Type:        schema.TypeString,
				Computed:    true,
			},
			"cloud_provider": {
				Description: "The provider where the HCP Vault cluster is located.",
				Type:        schema.TypeString,
				Computed:    true,
			},
			"region": {
				Description: "The region where the HCP Vault cluster is located.",
				Type:        schema.TypeString,
				Computed:    true,
			},
			"namespace": {
				Description: "The name of the customer namespace this HCP Vault cluster is located in.",
				Type:        schema.TypeString,
				Computed:    true,
			},
			"vault_version": {
				Description: "The Vault version of the cluster.",
				Type:        schema.TypeString,
				Computed:    true,
			},
			"vault_public_endpoint_url": {
				Description: "The public URL for the Vault cluster. This will be empty if `public_endpoint` is `false`.",
				Type:        schema.TypeString,
				Computed:    true,
			},
			"vault_private_endpoint_url": {
				Description: "The private URL for the Vault cluster.",
				Type:        schema.TypeString,
				Computed:    true,
			},
			"vault_proxy_endpoint_url": {
				Description: "The proxy URL for the Vault cluster. This will be empty if `proxy_endpoint` is `DISABLED`.",
				Type:        schema.TypeString,
				Computed:    true,
			},
			"created_at": {
				Description: "The time that the Vault cluster was created.",
				Type:        schema.TypeString,
				Computed:    true,
			},
			"self_link": {
				Description: "A unique URL identifying the Vault cluster.",
				Type:        schema.TypeString,
				Computed:    true,
			},
			"state": {
				Description: "The state of the Vault cluster.",
				Type:        schema.TypeString,
				Computed:    true,
			},
			"primary_link": {
				Description: "The `self_link` of the HCP Vault Plus tier cluster which is the primary in the performance replication setup with this HCP Vault Plus tier cluster. If not specified, it is a standalone Plus tier HCP Vault cluster.",
				Type:        schema.TypeString,
				Computed:    true,
			},
			"paths_filter": {
				Description: "The performance replication [paths filter](https://developer.hashicorp.com/vault/tutorials/cloud-ops/vault-replication-terraform#review-hcpvault-tf). Applies to performance replication secondaries only and operates in \"deny\" mode only.",
				Type:        schema.TypeList,
				Elem: &schema.Schema{
					Type: schema.TypeString,
				},
				Computed: true,
			},
			"metrics_config": {
				Description: "The metrics configuration for export. (https://developer.hashicorp.com/vault/tutorials/cloud-monitoring/vault-metrics-guide#metrics-streaming-configuration)",
				Type:        schema.TypeList,
				Computed:    true,
				Optional:    true,
				Elem: &schema.Resource{
					Schema: map[string]*schema.Schema{
						"grafana_endpoint": {
							Description: "Grafana endpoint for streaming metrics",
							Type:        schema.TypeString,
							Computed:    true,
						},
						"grafana_user": {
							Description: "Grafana user for streaming metrics",
							Type:        schema.TypeString,
							Computed:    true,
						},
						"splunk_hecendpoint": {
							Description: "Splunk endpoint for streaming metrics",
							Type:        schema.TypeString,
							Computed:    true,
						},
						"datadog_region": {
							Description: "Datadog region for streaming metrics",
							Type:        schema.TypeString,
							Computed:    true,
						},
						"cloudwatch_access_key_id": {
							Description: "CloudWatch access key ID for streaming metrics",
							Type:        schema.TypeString,
							Computed:    true,
						},
						"cloudwatch_secret_access_key": {
							Description: "CloudWatch secret access key for streaming metrics",
							Type:        schema.TypeString,
							Computed:    true,
						},
						"cloudwatch_region": {
							Description: "CloudWatch region for streaming metrics",
							Type:        schema.TypeString,
							Computed:    true,
						},
						"cloudwatch_namespace": {
							Description: "CloudWatch namespace for streaming metrics",
							Type:        schema.TypeString,
							Computed:    true,
						},
						"elasticsearch_endpoint": {
							Description: "ElasticSearch endpoint for streaming metrics",
							Type:        schema.TypeString,
							Computed:    true,
						},
						"elasticsearch_dataset": {
							Description: "ElasticSearch dataset for streaming metrics",
							Type:        schema.TypeString,
							Computed:    true,
						},
						"elasticsearch_user": {
							Description: "ElasticSearch user for streaming metrics",
							Type:        schema.TypeString,
							Computed:    true,
						},
						"elasticsearch_password": {
							Description: "ElasticSearch password for streaming metrics",
							Type:        schema.TypeString,
							Computed:    true,
						},
<<<<<<< HEAD
						"http_basic_user": {
							Description: "HTTP basic authentication username for streaming metrics, one of the two available authentication methods, can be specified only if http_basic_password is also provided",
							Type:        schema.TypeString,
							Computed:    true,
						},
						"http_basic_password": {
							Description: "HTTP basic authentication password for streaming metrics, one of the two available authentication methods, can be specified only if http_basic_user is also provided",
							Type:        schema.TypeString,
							Computed:    true,
						},
						"http_bearer_token": {
							Description: "HTTP bearer authentication token for streaming metrics, one of the two available authentication methods, can be specified only if http_basic_user and http_basic_password are not provided",
							Type:        schema.TypeString,
							Computed:    true,
						},
						"http_headers": {
							Description: "HTTP headers for streaming metrics",
							Type:        schema.TypeMap,
							Computed:    true,
						},
						"http_codec": {
							Description: "HTTP codec for streaming metrics, allowed values are JSON and NDJSON",
							Type:        schema.TypeString,
							Computed:    true,
						},
						"http_compression": {
							Description: "HTTP compression flag for streaming metrics",
							Type:        schema.TypeBool,
							Computed:    true,
						},
						"http_method": {
							Description: "HTTP payload method for streaming metrics, allowed values are PATCH, POST, or PUT",
							Type:        schema.TypeString,
							Computed:    true,
						},
						"http_payload_prefix": {
							Description: "HTTP payload prefix for streaming metrics",
							Type:        schema.TypeString,
							Computed:    true,
						},
						"http_payload_suffix": {
							Description: "HTTP payload suffix for streaming metrics",
							Type:        schema.TypeString,
							Computed:    true,
						},
						"http_uri": {
							Description: "HTTP URI for streaming metrics",
=======
						"newrelic_account_id": {
							Description: "NewRelic Account ID for streaming metrics",
							Type:        schema.TypeString,
							Computed:    true,
						},
						"newrelic_license_key": {
							Description: "NewRelic license key for streaming metrics",
							Type:        schema.TypeString,
							Computed:    true,
						},
						"newrelic_region": {
							Description: "NewRelic region for streaming metrics, allowed values are \"US\" and \"EU\"",
>>>>>>> 08ade162
							Type:        schema.TypeString,
							Computed:    true,
						},
					},
				},
			},
			"audit_log_config": {
				Description: "The audit logs configuration for export. (https://developer.hashicorp.com/vault/tutorials/cloud-monitoring/vault-metrics-guide#metrics-streaming-configuration)",
				Type:        schema.TypeList,
				Computed:    true,
				Optional:    true,
				Elem: &schema.Resource{
					Schema: map[string]*schema.Schema{
						"grafana_endpoint": {
							Description: "Grafana endpoint for streaming audit logs",
							Type:        schema.TypeString,
							Computed:    true,
						},
						"grafana_user": {
							Description: "Grafana user for streaming audit logs",
							Type:        schema.TypeString,
							Computed:    true,
						},
						"splunk_hecendpoint": {
							Description: "Splunk endpoint for streaming audit logs",
							Type:        schema.TypeString,
							Computed:    true,
						},
						"datadog_region": {
							Description: "Datadog region for streaming audit logs",
							Type:        schema.TypeString,
							Computed:    true,
						},
						"cloudwatch_access_key_id": {
							Description: "CloudWatch access key ID for streaming audit logs",
							Type:        schema.TypeString,
							Computed:    true,
						},
						"cloudwatch_secret_access_key": {
							Description: "CloudWatch secret access key for streaming audit logs",
							Type:        schema.TypeString,
							Computed:    true,
						},
						"cloudwatch_region": {
							Description: "CloudWatch region for streaming audit logs",
							Type:        schema.TypeString,
							Computed:    true,
						},
						"cloudwatch_stream_name": {
							Description: "CloudWatch stream name for the target log stream for audit logs",
							Type:        schema.TypeString,
							Computed:    true,
						},
						"cloudwatch_group_name": {
							Description: "CloudWatch group name of the target log stream for audit logs",
							Type:        schema.TypeString,
							Computed:    true,
						},
						"elasticsearch_endpoint": {
							Description: "ElasticSearch endpoint for streaming audit logs",
							Type:        schema.TypeString,
							Computed:    true,
						},
						"elasticsearch_dataset": {
							Description: "ElasticSearch dataset for streaming audit logs",
							Type:        schema.TypeString,
							Computed:    true,
						},
						"elasticsearch_user": {
							Description: "ElasticSearch user for streaming audit logs",
							Type:        schema.TypeString,
							Computed:    true,
						},
						"elasticsearch_password": {
							Description: "ElasticSearch password for streaming audit logs",
							Type:        schema.TypeString,
							Computed:    true,
						},
<<<<<<< HEAD
						"http_basic_user": {
							Description: "HTTP basic authentication username for streaming audit logs, one of the two available authentication methods, can be specified only if http_basic_password is also provided",
							Type:        schema.TypeString,
							Computed:    true,
						},
						"http_basic_password": {
							Description: "HTTP basic authentication password for streaming audit logs, one of the two available authentication methods, can be specified only if http_basic_user is also provided",
							Type:        schema.TypeString,
							Computed:    true,
						},
						"http_bearer_token": {
							Description: "HTTP bearer authentication token for streaming audit logs, one of the two available authentication methods, can be specified only if http_basic_user and http_basic_password are not provided",
							Type:        schema.TypeString,
							Computed:    true,
						},
						"http_headers": {
							Description: "HTTP headers for streaming audit logs",
							Type:        schema.TypeMap,
							Computed:    true,
						},
						"http_codec": {
							Description: "HTTP codec for streaming audit logs, allowed values are JSON and NDJSON",
							Type:        schema.TypeString,
							Computed:    true,
						},
						"http_compression": {
							Description: "HTTP compression flag for streaming audit logs",
							Type:        schema.TypeBool,
							Computed:    true,
						},
						"http_method": {
							Description: "HTTP payload method for streaming audit logs, allowed values are PATCH, POST, or PUT",
							Type:        schema.TypeString,
							Computed:    true,
						},
						"http_payload_prefix": {
							Description: "HTTP payload prefix for streaming audit logs",
							Type:        schema.TypeString,
							Computed:    true,
						},
						"http_payload_suffix": {
							Description: "HTTP payload suffix for streaming audit logs",
							Type:        schema.TypeString,
							Computed:    true,
						},
						"http_uri": {
							Description: "HTTP URI for streaming audit logs",
=======
						"newrelic_account_id": {
							Description: "NewRelic Account ID for streaming audit logs",
							Type:        schema.TypeString,
							Computed:    true,
						},
						"newrelic_license_key": {
							Description: "NewRelic license key for streaming audit logs",
							Type:        schema.TypeString,
							Computed:    true,
						},
						"newrelic_region": {
							Description: "NewRelic region for streaming audit logs, allowed values are \"US\" and \"EU\"",
>>>>>>> 08ade162
							Type:        schema.TypeString,
							Computed:    true,
						},
					},
				},
			},
			"major_version_upgrade_config": {
				Type:     schema.TypeList,
				Computed: true,
				Elem: &schema.Resource{
					Schema: map[string]*schema.Schema{
						"upgrade_type": {
							Description: "The major upgrade type for the cluster",
							Type:        schema.TypeString,
							Computed:    true,
						},
						"maintenance_window_day": {
							Description: "The maintenance day of the week for scheduled updates",
							Type:        schema.TypeString,
							Computed:    true,
						},
						"maintenance_window_time": {
							Description: "The maintenance time frame for scheduled updates",
							Type:        schema.TypeString,
							Computed:    true,
						},
					},
				},
			},
		},
	}
}

func dataSourceVaultClusterRead(ctx context.Context, d *schema.ResourceData, meta interface{}) diag.Diagnostics {
	clusterID := d.Get("cluster_id").(string)
	client := meta.(*clients.Client)

	projectID, err := GetProjectID(d.Get("project_id").(string), client.Config.ProjectID)
	if err != nil {
		return diag.Errorf("unable to retrieve project ID: %v", err)
	}

	loc := &sharedmodels.HashicorpCloudLocationLocation{
		OrganizationID: client.Config.OrganizationID,
		ProjectID:      projectID,
	}

	log.Printf("[INFO] Reading Vault cluster (%s) [project_id=%s, organization_id=%s]", clusterID, loc.ProjectID, loc.OrganizationID)

	cluster, err := clients.GetVaultClusterByID(ctx, client, loc, clusterID)
	if err != nil {
		return diag.FromErr(err)
	}

	// build the id for this Vault cluster
	link := newLink(loc, VaultClusterResourceType, clusterID)
	url, err := linkURL(link)
	if err != nil {
		return diag.FromErr(err)
	}

	d.SetId(url)

	// Cluster found, update resource data.
	if err := setVaultClusterResourceData(d, cluster); err != nil {
		return diag.FromErr(err)
	}

	return nil
}<|MERGE_RESOLUTION|>--- conflicted
+++ resolved
@@ -201,7 +201,21 @@
 							Type:        schema.TypeString,
 							Computed:    true,
 						},
-<<<<<<< HEAD
+						"newrelic_account_id": {
+							Description: "NewRelic Account ID for streaming metrics",
+							Type:        schema.TypeString,
+							Computed:    true,
+						},
+						"newrelic_license_key": {
+							Description: "NewRelic license key for streaming metrics",
+							Type:        schema.TypeString,
+							Computed:    true,
+						},
+						"newrelic_region": {
+							Description: "NewRelic region for streaming metrics, allowed values are \"US\" and \"EU\"",
+							Type:        schema.TypeString,
+							Computed:    true,
+						},
 						"http_basic_user": {
 							Description: "HTTP basic authentication username for streaming metrics, one of the two available authentication methods, can be specified only if http_basic_password is also provided",
 							Type:        schema.TypeString,
@@ -249,20 +263,6 @@
 						},
 						"http_uri": {
 							Description: "HTTP URI for streaming metrics",
-=======
-						"newrelic_account_id": {
-							Description: "NewRelic Account ID for streaming metrics",
-							Type:        schema.TypeString,
-							Computed:    true,
-						},
-						"newrelic_license_key": {
-							Description: "NewRelic license key for streaming metrics",
-							Type:        schema.TypeString,
-							Computed:    true,
-						},
-						"newrelic_region": {
-							Description: "NewRelic region for streaming metrics, allowed values are \"US\" and \"EU\"",
->>>>>>> 08ade162
 							Type:        schema.TypeString,
 							Computed:    true,
 						},
@@ -341,7 +341,21 @@
 							Type:        schema.TypeString,
 							Computed:    true,
 						},
-<<<<<<< HEAD
+						"newrelic_account_id": {
+							Description: "NewRelic Account ID for streaming audit logs",
+							Type:        schema.TypeString,
+							Computed:    true,
+						},
+						"newrelic_license_key": {
+							Description: "NewRelic license key for streaming audit logs",
+							Type:        schema.TypeString,
+							Computed:    true,
+						},
+						"newrelic_region": {
+							Description: "NewRelic region for streaming audit logs, allowed values are \"US\" and \"EU\"",
+							Type:        schema.TypeString,
+							Computed:    true,
+						},
 						"http_basic_user": {
 							Description: "HTTP basic authentication username for streaming audit logs, one of the two available authentication methods, can be specified only if http_basic_password is also provided",
 							Type:        schema.TypeString,
@@ -389,20 +403,6 @@
 						},
 						"http_uri": {
 							Description: "HTTP URI for streaming audit logs",
-=======
-						"newrelic_account_id": {
-							Description: "NewRelic Account ID for streaming audit logs",
-							Type:        schema.TypeString,
-							Computed:    true,
-						},
-						"newrelic_license_key": {
-							Description: "NewRelic license key for streaming audit logs",
-							Type:        schema.TypeString,
-							Computed:    true,
-						},
-						"newrelic_region": {
-							Description: "NewRelic region for streaming audit logs, allowed values are \"US\" and \"EU\"",
->>>>>>> 08ade162
 							Type:        schema.TypeString,
 							Computed:    true,
 						},

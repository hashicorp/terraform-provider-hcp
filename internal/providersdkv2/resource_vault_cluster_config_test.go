// Copyright (c) HashiCorp, Inc.
// SPDX-License-Identifier: MPL-2.0

package providersdkv2

import (
	"strings"
	"testing"

	vaultmodels "github.com/hashicorp/hcp-sdk-go/clients/cloud-vault-service/stable/2020-11-25/models"
)

func TestGetValidObservabilityConfig(t *testing.T) {
	cases := map[string]struct {
		config        map[string]interface{}
		expectedError string
	}{
		"multiple providers not allowed": {
			config: map[string]interface{}{
				"grafana_user":           "test",
				"grafana_password":       "pwd",
				"grafana_endpoint":       "https://grafana",
				"splunk_hecendpoint":     "https://http-input-splunkcloud.com",
				"splunk_token":           "test",
				"datadog_api_key":        "test_datadog",
				"datadog_region":         "us1",
				"elasticsearch_user":     "test",
				"elasticsearch_password": "test_elasticsearch",
				"elasticsearch_endpoint": "https://elasticsearch",
				"newrelic_account_id":    "123456",
				"newrelic_license_key":   "abcdefg",
				"newrelic_region":        "US",
			},
			expectedError: "multiple configurations found: must contain configuration for only one provider",
		},
		"grafana missing params": {
			config: map[string]interface{}{
				"grafana_user": "test",
			},
			expectedError: "grafana configuration is invalid: configuration information missing",
		},
		"splunk missing params": {
			config: map[string]interface{}{
				"splunk_token": "test",
			},
			expectedError: "splunk configuration is invalid: configuration information missing",
		},
		"datadog missing params": {
			config: map[string]interface{}{
				"datadog_region": "us1",
			},
			expectedError: "datadog configuration is invalid: configuration information missing",
		},
		"cloudwatch missing params": {
			config: map[string]interface{}{
				"cloudwatch_access_key_id": "1111111",
			},
			expectedError: "cloudwatch configuration is invalid: configuration information missing",
		},
		"elasticsearch missing params": {
			config: map[string]interface{}{
				"elasticsearch_user": "test",
			},
			expectedError: "elasticsearch configuration is invalid: configuration information missing",
		},
<<<<<<< HEAD
		"http missing params": {
			config: map[string]interface{}{
				"http_uri":            "https://localhost:3000",
				"http_basic_user":     "user",
				"http_basic_password": "pass",
			},
			expectedError: "http configuration is invalid: configuration information missing",
		},
		"http invalid codec": {
			config: map[string]interface{}{
				"http_uri":    "https://localhost:3000",
				"http_method": "POST",
				"http_codec":  "SOME_VALUE",
			},
			expectedError: "http configuration is invalud: allowed values for http_codec are only \"JSON\" or \"NDJSON\"",
		},
		"http provide bearer and basic auth": {
			config: map[string]interface{}{
				"http_uri":            "https://localhost:3000",
				"http_method":         "POST",
				"http_codec":          "JSON",
				"http_basic_user":     "test",
				"http_basic_password": "pass",
				"http_bearer_token":   "111111111",
			},
			expectedError: "http configuration is invalid: either the basic or bearer authentication method can be submitted, but not both",
		},
		"http basic auth without username": {
			config: map[string]interface{}{
				"http_uri":            "https://localhost:3000",
				"http_method":         "POST",
				"http_codec":          "JSON",
				"http_basic_password": "pass",
			},
			expectedError: "http configuration is invalid: basic authentication requires username and password",
		},
		"http basic auth without password": {
			config: map[string]interface{}{
				"http_uri":        "https://localhost:3000",
				"http_method":     "POST",
				"http_codec":      "JSON",
				"http_basic_user": "test",
			},
			expectedError: "http configuration is invalid: basic authentication requires username and password",
=======
		"newrelic missing params": {
			config: map[string]interface{}{
				"newrelic_account_id": "123456",
			},
			expectedError: "newrelic configuration is invalid: configuration information missing",
>>>>>>> 08ade162
		},
		"too many providers takes precedence over missing params": {
			config: map[string]interface{}{
				"datadog_region":           "us1",
				"cloudwatch_access_key_id": "1111111",
			},
			expectedError: "multiple configurations found: must contain configuration for only one provider",
		},
	}

	for tcName, c := range cases {
		t.Run(tcName, func(t *testing.T) {
			_, diags := getValidObservabilityConfig(c.config)
			foundError := false
			if diags.HasError() {
				for _, d := range diags {
					if strings.Contains(d.Summary, c.expectedError) {
						foundError = true
						break
					}
				}
			}
			if !foundError {
				t.Fatalf("Expected an error: %v", c.expectedError)
			}
		})
	}
}

func TestGetValidMajorVersionUpgradeConfig(t *testing.T) {
	cases := []struct {
		config        map[string]interface{}
		expectedError string
		tier          vaultmodels.HashicorpCloudVault20201125Tier
	}{
		{
			config: map[string]interface{}{
				"upgrade_type":            "MANUAL",
				"maintenance_window_day":  "",
				"maintenance_window_time": "",
			},
			expectedError: "major version configuration is only allowed for STANDARD or PLUS clusters",
			tier:          vaultmodels.HashicorpCloudVault20201125TierSTARTERSMALL,
		},
		{
			config: map[string]interface{}{
				"upgrade_type":            "AUTOMATIC",
				"maintenance_window_day":  "",
				"maintenance_window_time": "",
			},
			expectedError: "major version configuration is only allowed for STANDARD or PLUS clusters",
			tier:          vaultmodels.HashicorpCloudVault20201125TierDEV,
		},

		{
			config: map[string]interface{}{
				"upgrade_type":            "MANUAL",
				"maintenance_window_day":  "SUNDAY",
				"maintenance_window_time": "WINDOW_6PM_10PM",
			},
			expectedError: "major version upgrade configuration is invalid: maintenance window is only allowed to SCHEDULED upgrades",
			tier:          vaultmodels.HashicorpCloudVault20201125TierPLUSMEDIUM,
		},
		{
			config: map[string]interface{}{
				"upgrade_type":            "AUTOMATIC",
				"maintenance_window_day":  "WEDNESDAY",
				"maintenance_window_time": "WINDOW_6AM_10AM",
			},
			expectedError: "major version upgrade configuration is invalid: maintenance window is only allowed to SCHEDULED upgrades",
			tier:          vaultmodels.HashicorpCloudVault20201125TierPLUSSMALL,
		},
		{
			config: map[string]interface{}{
				"upgrade_type":            "SCHEDULED",
				"maintenance_window_day":  "THURSDAY",
				"maintenance_window_time": "",
			},
			expectedError: "major version upgrade configuration is invalid: maintenance window configuration information missing",
			tier:          vaultmodels.HashicorpCloudVault20201125TierSTANDARDLARGE,
		},
		{
			config: map[string]interface{}{
				"upgrade_type":            "SCHEDULED",
				"maintenance_window_day":  "",
				"maintenance_window_time": "WINDOW_12PM_4PM",
			},
			expectedError: "major version upgrade configuration is invalid: maintenance window configuration information missing",
			tier:          vaultmodels.HashicorpCloudVault20201125TierSTANDARDMEDIUM,
		},
		{
			config: map[string]interface{}{
				"upgrade_type":            "SCHEDULED",
				"maintenance_window_day":  "",
				"maintenance_window_time": "",
			},
			expectedError: "major version upgrade configuration is invalid: maintenance window configuration information missing",
			tier:          vaultmodels.HashicorpCloudVault20201125TierSTANDARDSMALL,
		},
	}

	for _, c := range cases {
		_, diags := getValidMajorVersionUpgradeConfig(c.config, c.tier)
		foundError := false
		if diags.HasError() {
			for _, d := range diags {
				if strings.Contains(d.Summary, c.expectedError) {
					foundError = true
					break
				}
			}
		}
		if !foundError {
			t.Fatalf("Expected an error: %v", c.expectedError)
		}
	}
}<|MERGE_RESOLUTION|>--- conflicted
+++ resolved
@@ -63,7 +63,12 @@
 			},
 			expectedError: "elasticsearch configuration is invalid: configuration information missing",
 		},
-<<<<<<< HEAD
+		"newrelic missing params": {
+			config: map[string]interface{}{
+				"newrelic_account_id": "123456",
+			},
+			expectedError: "newrelic configuration is invalid: configuration information missing",
+		},
 		"http missing params": {
 			config: map[string]interface{}{
 				"http_uri":            "https://localhost:3000",
@@ -108,13 +113,6 @@
 				"http_basic_user": "test",
 			},
 			expectedError: "http configuration is invalid: basic authentication requires username and password",
-=======
-		"newrelic missing params": {
-			config: map[string]interface{}{
-				"newrelic_account_id": "123456",
-			},
-			expectedError: "newrelic configuration is invalid: configuration information missing",
->>>>>>> 08ade162
 		},
 		"too many providers takes precedence over missing params": {
 			config: map[string]interface{}{
